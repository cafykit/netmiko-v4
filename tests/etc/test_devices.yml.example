--- conflicted
+++ resolved
@@ -197,17 +197,14 @@
   password: ruijie
   secret: ruijie
 
-<<<<<<< HEAD
 supermicro_usp:
   device_type: supermicro_usp
   ip: 192.168.10.15
   username: ADMIN
   password: ADMIN
-=======
+
 sophos_sfos:
   device_type: sophos_sfos
   ip: 172.16.16.16
   username: admin
-  password: admin
-
->>>>>>> 25101413
+  password: admin