# Supported Platforms

###### Regularly tested

- Arista vEOS
- Cisco ASA
- Cisco IOS
- Cisco IOS-XE
- Cisco IOS-XR
- Cisco NX-OS
- Cisco SG300
- HP ProCurve
- Juniper Junos
- Linux

###### Limited testing

- 6Wind
- Adtran OS
- Alcatel AOS6/AOS8
- Apresia Systems AEOS
- Broadcom ICOS
- Calix B6
- Centec Networks
- Cisco AireOS (Wireless LAN Controllers)
- CloudGenix ION
- Dell OS9 (Force10)
- Dell OS10
- Dell PowerConnect
- Ericsson IPOS
- Extreme ERS (Avaya)
- Extreme VSP (Avaya)
- Extreme VDX (Brocade)
- Extreme MLX/NetIron (Brocade/Foundry)
- HPE Comware7
- Huawei
- Huawei OLT
- Huawei SmartAX
- IP Infusion OcNOS
- Juniper ScreenOS
- Mellanox
- MikroTik RouterOS
- MikroTik SwitchOS
- NetApp cDOT
- Netgear ProSafe
- Nokia/Alcatel SR OS
- OneAccess
- Palo Alto PAN-OS
- Pluribus
- Ruckus ICX/FastIron
- Ruijie Networks
- Supermicro SMIS
- TPLink JetStream
- Ubiquiti EdgeSwitch
- Vyatta VyOS
- Yamaha
- ZTE ZXROS

###### Experimental

- A10
- Accedian
- Allied Telesis AlliedWare Plus
- Aruba
- Brocade Fabric OS
- C-DOT CROS
- Ciena SAOS
- Citrix Netscaler
- Cisco Telepresence
- Cisco Viptela
- Check Point GAiA
- Coriant
- Dell OS6
- Dell EMC Isilon
- Eltex
- Enterasys
- Endace
- Extreme EXOS
- Extreme Wing
- Extreme SLX (Brocade)
- F5 TMSH
- F5 Linux
- Fortinet
- MRV Communications OptiSwitch
- MRV LX
- Nokia/Alcatel SR-OS
- QuantaMesh
- Rad ETX
- Raisecom ROAP
- Sophos SFOS
- Ubiquiti Unifi Switch
- Versa Networks FlexVNF
- Watchguard Firebox
- 6WIND TurboRouter

###### Supported SSH device_type values

- a10
- accedian
- adtran_os
- alcatel_aos
- alcatel_sros
- allied_telesis_awplus
- apresia_aeos
- arista_eos
- aruba_os
- aruba_osswitch
- aruba_procurve
- avaya_ers
- avaya_vsp
- broadcom_icos
- brocade_fastiron
- brocade_fos
- brocade_netiron
- brocade_nos
- brocade_vdx
- brocade_vyos
- calix_b6
- cdot_cros
- centec_os
- checkpoint_gaia
- ciena_saos
- cisco_asa
- cisco_ftd
- cisco_ios
- cisco_nxos
- cisco_s300
- cisco_tp
- cisco_viptela
- cisco_wlc
- cisco_xe
- cisco_xr
- cloudgenix_ion
- coriant
- dell_dnos9
- dell_force10
- dell_isilon
- dell_os10
- dell_os6
- dell_os9
- dell_powerconnect
- dell_sonic
- dlink_ds
- eltex
- eltex_esr
- endace
- enterasys
- ericsson_ipos
- extreme
- extreme_ers
- extreme_exos
- extreme_netiron
- extreme_nos
- extreme_slx
- extreme_vdx
- extreme_vsp
- extreme_wing
- f5_linux
- f5_ltm
- f5_tmsh
- flexvnf
- fortinet
- generic
- generic_termserver
- hp_comware
- hp_procurve
- huawei
- huawei_olt
- huawei_smartax
- huawei_vrpv8
- ipinfusion_ocnos
- juniper
- juniper_junos
- juniper_screenos
- keymile
- keymile_nos
- linux
- mellanox
- mellanox_mlnxos
- mikrotik_routeros
- mikrotik_switchos
- mrv_lx
- mrv_optiswitch
- netapp_cdot
- netgear_prosafe
- netscaler
- nokia_sros
- oneaccess_oneos
- ovs_linux
- paloalto_panos
- pluribus
- quanta_mesh
- rad_etx
- raisecom_roap
- ruckus_fastiron
- ruijie_os
- sixwind_os
- sophos_sfos
- supermicro_smis
- tplink_jetstream
- ubiquiti_edge
- ubiquiti_edgerouter
- ubiquiti_edgeswitch
- ubiquiti_unifiswitch
- vyatta_vyos
- vyos
- watchguard_fireware
- yamaha
- zte_zxros
 
###### Supported Telnet device_type values
 
- adtran_os_telnet
- apresia_aeos_telnet
- arista_eos_telnet
- aruba_procurve_telnet
- brocade_fastiron_telnet
- brocade_netiron_telnet
- calix_b6_telnet
- centec_os_telnet
- ciena_saos_telnet
- cisco_ios_telnet
- cisco_s300_telnet
- cisco_xr_telnet
- dell_dnos6_telnet
- dell_powerconnect_telnet
- dlink_ds_telnet
- extreme_exos_telnet
- extreme_netiron_telnet
- extreme_telnet
- generic_telnet
- generic_termserver_telnet
- hp_comware_telnet
- hp_procurve_telnet
- huawei_olt_telnet
- huawei_telnet
- ipinfusion_ocnos_telnet
- juniper_junos_telnet
- nokia_sros_telnet
- oneaccess_oneos_telnet
- paloalto_panos_telnet
- rad_etx_telnet
- raisecom_telnet
- ruckus_fastiron_telnet
- ruijie_os_telnet
- supermicro_smis_telnet
- tplink_jetstream_telnet
- yamaha_telnet
<<<<<<< HEAD
- zte_zxros_telnet
=======
- zte_zxros_telnet

###### Supported Secure Copy device_type values

- arista_eos
- ciena_saos
- cisco_asa
- cisco_ios
- cisco_nxos
- cisco_xe
- cisco_xr
- dell_os10
- juniper_junos
- linux
- nokia_sros
>>>>>>> f6863d2d
<|MERGE_RESOLUTION|>--- conflicted
+++ resolved
@@ -246,9 +246,6 @@
 - supermicro_smis_telnet
 - tplink_jetstream_telnet
 - yamaha_telnet
-<<<<<<< HEAD
-- zte_zxros_telnet
-=======
 - zte_zxros_telnet
 
 ###### Supported Secure Copy device_type values
@@ -263,5 +260,4 @@
 - dell_os10
 - juniper_junos
 - linux
-- nokia_sros
->>>>>>> f6863d2d
+- nokia_sros